package generator

import (
	"goa.design/goa/codegen"
	"goa.design/goa/eval"
	"goa.design/goa/expr"
	httpcodegen "goa.design/goa/http/codegen"
)

// OpenAPI iterates through the roots and returns the files needed to render
// the service OpenAPI spec. It returns an error if the roots slice does not
// include a HTTP root.
func OpenAPI(_ string, roots []eval.Root) ([]*codegen.File, error) {
	for _, root := range roots {
<<<<<<< HEAD
		if r, ok := root.(*expr.RootExpr); ok {
			files, err = httpcodegen.OpenAPIFiles(r)
			break
=======
		if r, ok := root.(*httpdesign.RootExpr); ok {
			return httpcodegen.OpenAPIFiles(r)
>>>>>>> 59658153
		}
	}
	return nil, nil
}<|MERGE_RESOLUTION|>--- conflicted
+++ resolved
@@ -12,14 +12,8 @@
 // include a HTTP root.
 func OpenAPI(_ string, roots []eval.Root) ([]*codegen.File, error) {
 	for _, root := range roots {
-<<<<<<< HEAD
 		if r, ok := root.(*expr.RootExpr); ok {
-			files, err = httpcodegen.OpenAPIFiles(r)
-			break
-=======
-		if r, ok := root.(*httpdesign.RootExpr); ok {
 			return httpcodegen.OpenAPIFiles(r)
->>>>>>> 59658153
 		}
 	}
 	return nil, nil
