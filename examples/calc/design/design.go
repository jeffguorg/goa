--- conflicted
+++ resolved
@@ -46,12 +46,8 @@
 // Service describes a service.
 var _ = Service("calc", func() {
 	Description("The calc service performs operations on numbers")
-<<<<<<< HEAD
-	// Method describes a service method (endpoint).
-=======
 
 	// Method describes a service method (endpoint)
->>>>>>> 59658153
 	Method("add", func() {
 		// Payload describes the method payload.
 		// Here the payload is an object that consists of two fields.
@@ -61,17 +57,11 @@
 			Field(2, "b", Int, "Right operand")
 			Required("a", "b")
 		})
-<<<<<<< HEAD
-		// Result describes the method result.
-		// Here the result is a simple integer value.
-		Result(Int)
-=======
 
 		// Result describes the method result.
 		// Here the result is a simple integer value.
 		Result(Int)
 
->>>>>>> 59658153
 		// HTTP describes the HTTP transport mapping.
 		HTTP(func() {
 			// Requests to the service consist of HTTP GET requests.
